--- conflicted
+++ resolved
@@ -54,43 +54,7 @@
           name: insightflow-redis
           property: port
 
-<<<<<<< HEAD
   # 3. Frontend (Next.js Application)
-=======
-  # 3. Background Worker (Arq)
-  - name: insightflow-worker
-    type: worker
-    runtime: docker
-    repo: https://github.com/Emmanuelekpeh/Insightflow # Replace with your actual repo URL
-    # branch: main
-    dockerfilePath: ./backend/Dockerfile # Reuse the same backend image
-    dockerContext: .
-    plan: free # Or starter/standard depending on needs
-    envVars:
-      - key: SERVICE_TYPE
-        value: worker
-      - key: SUPABASE_URL
-        sync: false # Set secret in Render dashboard or use envVarGroups
-      - key: SUPABASE_SERVICE_KEY
-        sync: false # Set secret in Render dashboard or use envVarGroups
-      - key: REDIS_URL
-        fromService:
-          type: redis
-          name: insightflow-redis
-          property: connectionString
-      - key: REDIS_HOST # Explicit host/port needed by worker?
-        fromService:
-          type: redis
-          name: insightflow-redis
-          property: host
-      - key: REDIS_PORT
-        fromService:
-          type: redis
-          name: insightflow-redis
-          property: port
-
-  # 4. Frontend (Next.js Application)
->>>>>>> 9458fb50
   - name: insightflow-frontend
     type: web
     runtime: node
